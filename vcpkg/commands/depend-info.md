---
title: vcpkg depend-info
description: Command line reference for the depend-info command. Display all dependencies for a package.
ms.date: 2/9/2023
---
# vcpkg depend-info

## Synopsis

```no-highlight
vcpkg depend-info [options] <package>
```

## Description

Display all dependencies for a package.

`depend-info` displays all transitive dependencies for a package in several formats, including  plain text, tree, DGML, or DOT.

## Examples

#### List
```console
$ vcpkg depend-info ableton

vcpkg-cmake:
vcpkg-cmake-config:
asio: vcpkg-cmake, vcpkg-cmake-config
ableton-link: asio, vcpkg-cmake, vcpkg-cmake-config
ableton: ableton-link
```

#### Tree
```console
$ vcpkg depend-info ableton --format=tree

ableton
+-- ableton-link
    +-- asio
    |   +-- vcpkg-cmake
    |   +-- vcpkg-cmake-config
    +-- vcpkg-cmake
    +-- vcpkg-cmake-config
```

#### Dot
```console
$ vcpkg depend-info ableton --format=dot

digraph G{
    rankdir=LR;
    edge [minlen=3];
    overlap=false;
    ableton;
    ableton -> ableton_link;
    ableton_link;
    ableton_link -> asio;
    ableton_link -> vcpkg_cmake;
    ableton_link -> vcpkg_cmake_config;
    asio;
    asio -> vcpkg_cmake;
    asio -> vcpkg_cmake_config;
    empty [label="2 singletons..."];
}
```

#### DGML
```console
$ vcpkg depend-info ableton --format=dgml

<?xml version="1.0" encoding="utf-8"?>
<DirectedGraph xmlns="http://schemas.microsoft.com/vs/2009/dgml">
    <Nodes>
        <Node Id="ableton"/>
        <Node Id="ableton-link"/>
        <Node Id="asio"/>
        <Node Id="vcpkg-cmake"/>
        <Node Id="vcpkg-cmake-config"/>
    </Nodes>
    <Links>
        <Link Source="ableton" Target="ableton-link"/>
        <Link Source="ableton-link" Target="asio"/>
        <Link Source="ableton-link" Target="vcpkg-cmake"/>
        <Link Source="ableton-link" Target="vcpkg-cmake-config"/>
        <Link Source="asio" Target="vcpkg-cmake"/>
        <Link Source="asio" Target="vcpkg-cmake-config"/>
    </Links>
</DirectedGraph>
```

<<<<<<< HEAD
#### DOT
```console
$ vcpkg depend-info ableton --format=dot

digraph G{
    rankdir=LR;
    edge [minlen=3];
    overlap=false;
    ableton;
    ableton -> ableton_link;
    ableton_link;
    ableton_link -> asio;
    ableton_link -> vcpkg_cmake;
    ableton_link -> vcpkg_cmake_config;
    asio;
    asio -> vcpkg_cmake;
    asio -> vcpkg_cmake_config;
    empty [label="2 singletons..."];
}
```

#### Mermaid
```console
$ vcpkg depend-info ableton --format=mermaid

flowchart TD;
    ableton --> ableton-link;
    ableton-link --> asio;
    ableton-link --> vcpkg-cmake;
    ableton-link --> vcpkg-cmake-config;
    asio --> vcpkg-cmake;
    asio --> vcpkg-cmake-config;
```

#### Tree
```console
$ vcpkg depend-info ableton --format=tree

ableton
+-- ableton-link
    +-- asio
    |   +-- vcpkg-cmake
    |   +-- vcpkg-cmake-config
    +-- vcpkg-cmake
    +-- vcpkg-cmake-config
```

=======
>>>>>>> de124056
#### Rendered diagram
```mermaid
flowchart TD;
    ableton-->ableton_link;
    ableton_link-->asio;
    ableton_link-->vcpkg_cmake;
    ableton_link-->vcpkg_cmake_config;
    asio-->vcpkg_cmake;
    asio-->vcpkg_cmake_config;
```

## Options

All vcpkg commands support a set of [common options](common-options.md).

<<<<<<< HEAD
### `--format`
Generate the dependency tree in a specified format.

Format options:
- `list` - (Default) plain text list format
- `dgml` - [DGML (Directed Graph Markup Language)](https://en.wikipedia.org/wiki/DGML) XML format
- `dot` - [DOT](https://en.wikipedia.org/wiki/DOT_(graph_description_language)) graph description format
- `mermaid` - [Mermaid](https://mermaid.js.org/intro/) diagram syntax format
- `tree` - ASCII-art format
=======
### `--format=<format>`

#### `list`
The default format, prints a textual list.

#### `tree`
Prints a 'tree' similar to the console command `tree`.

#### `dot`
Generate the dependency tree in the [DOT](https://en.wikipedia.org/wiki/DOT_(graph_description_language)) graph description format.

#### `dgml`
Generate the dependency tree in the [DGML (Directed Graph Markup Language)](https://en.wikipedia.org/wiki/DGML) XML format.
>>>>>>> de124056

### `--show-depth`
Show recursion depth in output.

Only accepted for list and tree formats.

### `--max-recurse=<depth>`
Set maximum depth to display.

A value of -1 indicates no limit.

### `--sort=<type>`
Set sort order for the list of dependencies.

Only accepted for list format.

Sorting Options:

- `lexicographical` - Sort by name
- `topological` - (Default) Sort by increasing depth
<<<<<<< HEAD
- `reverse` - Sort by decreasing depth
- `x-tree` - (Deprecated) Display an ASCII-art tree

### `--dot` (deprecated)
Generate the dependency tree in the DOT format.

### `--dgml` (deprecated)
Generate the dependency tree in the DGML format.
=======
- `reverse` - Sort by decreasing depth
>>>>>>> de124056
<|MERGE_RESOLUTION|>--- conflicted
+++ resolved
@@ -88,28 +88,6 @@
 </DirectedGraph>
 ```
 
-<<<<<<< HEAD
-#### DOT
-```console
-$ vcpkg depend-info ableton --format=dot
-
-digraph G{
-    rankdir=LR;
-    edge [minlen=3];
-    overlap=false;
-    ableton;
-    ableton -> ableton_link;
-    ableton_link;
-    ableton_link -> asio;
-    ableton_link -> vcpkg_cmake;
-    ableton_link -> vcpkg_cmake_config;
-    asio;
-    asio -> vcpkg_cmake;
-    asio -> vcpkg_cmake_config;
-    empty [label="2 singletons..."];
-}
-```
-
 #### Mermaid
 ```console
 $ vcpkg depend-info ableton --format=mermaid
@@ -123,21 +101,6 @@
     asio --> vcpkg-cmake-config;
 ```
 
-#### Tree
-```console
-$ vcpkg depend-info ableton --format=tree
-
-ableton
-+-- ableton-link
-    +-- asio
-    |   +-- vcpkg-cmake
-    |   +-- vcpkg-cmake-config
-    +-- vcpkg-cmake
-    +-- vcpkg-cmake-config
-```
-
-=======
->>>>>>> de124056
 #### Rendered diagram
 ```mermaid
 flowchart TD;
@@ -153,17 +116,6 @@
 
 All vcpkg commands support a set of [common options](common-options.md).
 
-<<<<<<< HEAD
-### `--format`
-Generate the dependency tree in a specified format.
-
-Format options:
-- `list` - (Default) plain text list format
-- `dgml` - [DGML (Directed Graph Markup Language)](https://en.wikipedia.org/wiki/DGML) XML format
-- `dot` - [DOT](https://en.wikipedia.org/wiki/DOT_(graph_description_language)) graph description format
-- `mermaid` - [Mermaid](https://mermaid.js.org/intro/) diagram syntax format
-- `tree` - ASCII-art format
-=======
 ### `--format=<format>`
 
 #### `list`
@@ -177,7 +129,9 @@
 
 #### `dgml`
 Generate the dependency tree in the [DGML (Directed Graph Markup Language)](https://en.wikipedia.org/wiki/DGML) XML format.
->>>>>>> de124056
+
+#### `mermaid`
+Generate the dependency tree in the [Mermaid](https://mermaid.js.org/intro/) diagram syntax format.
 
 ### `--show-depth`
 Show recursion depth in output.
@@ -198,15 +152,4 @@
 
 - `lexicographical` - Sort by name
 - `topological` - (Default) Sort by increasing depth
-<<<<<<< HEAD
-- `reverse` - Sort by decreasing depth
-- `x-tree` - (Deprecated) Display an ASCII-art tree
-
-### `--dot` (deprecated)
-Generate the dependency tree in the DOT format.
-
-### `--dgml` (deprecated)
-Generate the dependency tree in the DGML format.
-=======
-- `reverse` - Sort by decreasing depth
->>>>>>> de124056
+- `reverse` - Sort by decreasing depth