--- conflicted
+++ resolved
@@ -3,14 +3,8 @@
 description: Learn how to use vcpkg_from_git.
 author: vicroms
 ms.author: viromer
-<<<<<<< HEAD
-ms.prod: vcpkg
-ms.topic: reference
-ms.date: 11/10/2023
-=======
 ms.topic: reference
 ms.date: 01/10/2024
->>>>>>> 3d6e4aac
 ---
 # vcpkg_from_git
 
